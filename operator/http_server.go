// Copyright 2019 dfuse Platform Inc.
//
// Licensed under the Apache License, Version 2.0 (the "License");
// you may not use this file except in compliance with the License.
// You may obtain a copy of the License at
//
//      http://www.apache.org/licenses/LICENSE-2.0
//
// Unless required by applicable law or agreed to in writing, software
// distributed under the License is distributed on an "AS IS" BASIS,
// WITHOUT WARRANTIES OR CONDITIONS OF ANY KIND, either express or implied.
// See the License for the specific language governing permissions and
// limitations under the License.

package operator

import (
	"encoding/json"
	"fmt"
	"net/http"
	"strconv"
	"strings"

	"github.com/dfuse-io/node-manager/superviser"
	"github.com/gorilla/mux"
	"go.uber.org/zap"
)

type HTTPOption func(r *mux.Router)

func (o *Operator) RunHTTPServer(httpListenAddr string, options ...HTTPOption) *http.Server {
	r := mux.NewRouter()
	r.HandleFunc("/v1/ping", o.pingHandler).Methods("GET")
	r.HandleFunc("/healthz", o.healthzHandler).Methods("GET")
	r.HandleFunc("/v1/healthz", o.healthzHandler).Methods("GET")
	r.HandleFunc("/v1/server_id", o.serverIDHandler).Methods("GET")
	r.HandleFunc("/v1/is_running", o.isRunningHandler).Methods("GET")
	r.HandleFunc("/v1/start_command", o.startcommandHandler).Methods("GET")
	r.HandleFunc("/v1/maintenance", o.maintenanceHandler).Methods("POST")
	r.HandleFunc("/v1/resume", o.resumeHandler).Methods("POST")
	r.HandleFunc("/v1/backup", o.backupHandler).Methods("POST")
	r.HandleFunc("/v1/restore", o.restoreHandler).Methods("POST")
	r.HandleFunc("/v1/list_backups", o.listBackupsHandler).Methods("GET")
	r.HandleFunc("/v1/volumesnapshot", o.volumeSnapshotHandler).Methods("POST")
	r.HandleFunc("/v1/snapshot", o.snapshotHandler).Methods("POST")
	r.HandleFunc("/v1/snapshot_restore", o.snapshotRestoreHandler).Methods("POST")
	r.HandleFunc("/v1/profiler/perf", o.perfProfilerHandler).Methods("POST")
	r.HandleFunc("/v1/reload", o.reloadHandler).Methods("POST")
	r.HandleFunc("/v1/safely_reload", o.safelyReloadHandler).Methods("POST")
	r.HandleFunc("/v1/safely_pause_production", o.safelyPauseProdHandler).Methods("POST")
	r.HandleFunc("/v1/safely_resume_production", o.safelyResumeProdHandler).Methods("POST")

	for _, opt := range options {
		opt(r)
	}

	o.zlogger.Info("starting webserver", zap.String("http_addr", httpListenAddr))
	err := r.Walk(func(route *mux.Route, router *mux.Router, ancestors []*mux.Route) error {
		pathTemplate, err := route.GetPathTemplate()
		if err == nil {
			methodsTmp, err := route.GetMethods()
			var methods string
			if err == nil {
				methods = strings.Join(methodsTmp, ",")
			} else {
				methods = "GET"
			}

			o.zlogger.Debug("walked route methods", zap.String("methods", methods), zap.String("path_template", pathTemplate))
		}
		return nil
	})

	if err != nil {
		o.zlogger.Error("walking route methods", zap.Error(err))
	}

	srv := &http.Server{Addr: httpListenAddr, Handler: r}
	go func() {
		if err := srv.ListenAndServe(); err != http.ErrServerClosed {
			o.zlogger.Info("http server did not close correctly")
			o.Shutdown(err)
		}
	}()

	return srv
}

func (o *Operator) pingHandler(w http.ResponseWriter, _ *http.Request) {
	_, _ = w.Write([]byte("pong\n"))
}

func (o *Operator) startcommandHandler(w http.ResponseWriter, _ *http.Request) {
	command := "Command:\n" + o.superviser.GetCommand() + "\n"
	_, _ = w.Write([]byte(command))
}

func (o *Operator) isRunningHandler(w http.ResponseWriter, _ *http.Request) {
	_, _ = w.Write([]byte(fmt.Sprintf(`{"is_running":%t}`, o.superviser.IsRunning())))
}

func (o *Operator) serverIDHandler(w http.ResponseWriter, _ *http.Request) {
	id, err := o.superviser.ServerID()
	if err != nil {
		http.Error(w, "not ready", http.StatusServiceUnavailable)
		return
	}

	_, _ = w.Write([]byte(id))
}

func (o *Operator) healthzHandler(w http.ResponseWriter, _ *http.Request) {
	if !o.superviser.IsRunning() {
		http.Error(w, "not ready: chain is not running", http.StatusServiceUnavailable)
		return
	}

	if !o.chainReadiness.IsReady() {
		http.Error(w, "not ready: chain is not ready", http.StatusServiceUnavailable)
		return
	}

<<<<<<< HEAD
	if m.aboutToStop.Load() {
		http.Error(w, "not ready: chain about to stop", http.StatusServiceUnavailable)
		return
	}

	w.Write([]byte("ready\n"))
=======
	_, _ = w.Write([]byte("ready\n"))
>>>>>>> d67cc3ff
}

func (o *Operator) reloadHandler(w http.ResponseWriter, r *http.Request) {
	o.triggerWebCommand("reload", nil, w, r)
}

func (o *Operator) safelyReloadHandler(w http.ResponseWriter, r *http.Request) {
	o.triggerWebCommand("safely_reload", nil, w, r)
}

func (o *Operator) safelyResumeProdHandler(w http.ResponseWriter, r *http.Request) {
	o.triggerWebCommand("safely_resume_production", nil, w, r)
}

func (o *Operator) safelyPauseProdHandler(w http.ResponseWriter, r *http.Request) {
	o.triggerWebCommand("safely_pause_production", nil, w, r)
}

func (o *Operator) restoreHandler(w http.ResponseWriter, r *http.Request) {
	params := make(map[string]string)
	for _, p := range []string{"backupName", "backupTag", "forceVerify"} {
		val := r.FormValue(p)
		if val != "" {
			params[p] = val
		}
	}
	o.triggerWebCommand("restore", params, w, r)
}

func (o *Operator) listBackupsHandler(w http.ResponseWriter, r *http.Request) {
	prefix := r.FormValue("prefix")
	backupTag := r.FormValue("backupTag")
	if backupTag == "" {
		backupTag = o.options.BackupTag
	}

	limit, err := strconv.ParseInt(r.FormValue("limit"), 10, 64)
	if err != nil || limit == 0 {
		limit = 20
	}
	offset, err := strconv.ParseInt(r.FormValue("offset"), 10, 64)

	backups, err := superviser.ListPitreosBackup(o.zlogger, backupTag, o.options.BackupStoreURL, prefix, int(limit), int(offset))
	if err != nil {
		w.WriteHeader(http.StatusInternalServerError)
		_, _ = w.Write([]byte(fmt.Sprintf("ERROR: listBackups failed: %s\n", err)))
		return
	}

	answer := ""
	for _, b := range backups {
		if b.Meta != nil {
			cnt, _ := json.Marshal(b.Meta) // no worries
			answer += fmt.Sprintf("- %s\t%s\n", b.Name, string(cnt))
		} else {
			answer += fmt.Sprintf("- %s\n", b.Name)
		}
	}
	_, _ = w.Write([]byte(answer))
}

func (o *Operator) backupHandler(w http.ResponseWriter, r *http.Request) {
	o.triggerWebCommand("backup", nil, w, r)
}

func (o *Operator) volumeSnapshotHandler(w http.ResponseWriter, r *http.Request) {
	o.triggerWebCommand("volumesnapshot", nil, w, r)
}

func (o *Operator) snapshotHandler(w http.ResponseWriter, r *http.Request) {
	o.triggerWebCommand("snapshot", nil, w, r)
}

func (o *Operator) snapshotRestoreHandler(w http.ResponseWriter, r *http.Request) {
	params := make(map[string]string)
	for _, p := range []string{"snapshotName"} {
		val := r.FormValue(p)
		if val != "" {
			params[p] = val
		}
	}

	o.triggerWebCommand("snapshot_restore", params, w, r)
}

func (o *Operator) perfProfilerHandler(w http.ResponseWriter, _ *http.Request) {
	if o.options.Profiler == nil {
		w.WriteHeader(http.StatusNotImplemented)
	}

	result, err := o.options.Profiler.Run()
	if err != nil {
		w.WriteHeader(http.StatusInternalServerError)
		_, _ = w.Write([]byte(err.Error()))
	}

	_, _ = w.Write([]byte(result))
}

func (o *Operator) maintenanceHandler(w http.ResponseWriter, r *http.Request) {
	o.triggerWebCommand("maintenance", nil, w, r)
}

func (o *Operator) resumeHandler(w http.ResponseWriter, r *http.Request) {
	params := map[string]string{
		"debug-deep-mind": r.FormValue("debug-deep-mind"),
	}

	if params["debug-deep-mind"] == "" {
		params["debug-deep-mind"] = "false"
	}

	o.triggerWebCommand("resume", params, w, r)
}

func (o *Operator) triggerWebCommand(cmdName string, params map[string]string, w http.ResponseWriter, r *http.Request) {
	c := &Command{cmd: cmdName, logger: o.zlogger}
	c.params = params
	sync := r.FormValue("sync")
	if sync == "true" {
		o.sendCommandSync(c, w)
	} else {
		o.sendCommandAsync(c, w)
	}
}

func (o *Operator) sendCommandAsync(c *Command, w http.ResponseWriter) {
	o.commandChan <- c
	w.WriteHeader(http.StatusCreated)
	_, _ = w.Write([]byte(fmt.Sprintf("%s command submitted\n", c.cmd)))
}

func (o *Operator) sendCommandSync(c *Command, w http.ResponseWriter) {
	c.returnch = make(chan error)
	o.commandChan <- c
	err := <-c.returnch
	if err == nil {
		w.Write([]byte(fmt.Sprintf("Success: %s completed\n", c.cmd)))
	} else {
		w.WriteHeader(http.StatusInternalServerError)
		_, _ = w.Write([]byte(fmt.Sprintf("ERROR: %s failed: %s \n", c.cmd, err)))
	}

}<|MERGE_RESOLUTION|>--- conflicted
+++ resolved
@@ -120,16 +120,12 @@
 		return
 	}
 
-<<<<<<< HEAD
-	if m.aboutToStop.Load() {
+	if o.aboutToStop.Load() {
 		http.Error(w, "not ready: chain about to stop", http.StatusServiceUnavailable)
 		return
 	}
 
 	w.Write([]byte("ready\n"))
-=======
-	_, _ = w.Write([]byte("ready\n"))
->>>>>>> d67cc3ff
 }
 
 func (o *Operator) reloadHandler(w http.ResponseWriter, r *http.Request) {
